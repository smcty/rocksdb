// Copyright (c) 2013, Facebook, Inc.  All rights reserved.
// This source code is licensed under the BSD-style license found in the
// LICENSE file in the root directory of this source tree. An additional grant
// of patent rights can be found in the PATENTS file in the same directory.
// Copyright (c) 2011 The LevelDB Authors. All rights reserved.
// Use of this source code is governed by a BSD-style license that can be
// found in the LICENSE file. See the AUTHORS file for names of contributors.

#ifndef STORAGE_ROCKSDB_INCLUDE_OPTIONS_H_
#define STORAGE_ROCKSDB_INCLUDE_OPTIONS_H_

#include <stddef.h>
#include <string>
#include <memory>
#include <vector>
#include <stdint.h>

#include "rocksdb/universal_compaction.h"

namespace rocksdb {

class Cache;
class CompactionFilter;
class CompactionFilterFactory;
class Comparator;
class Env;
class FilterPolicy;
class Logger;
class MergeOperator;
class Snapshot;
class TableFactory;
class MemTableRepFactory;
class TablePropertiesCollector;
class Slice;
class SliceTransform;
class Statistics;
class InternalKeyComparator;

using std::shared_ptr;

// DB contents are stored in a set of blocks, each of which holds a
// sequence of key,value pairs.  Each block may be compressed before
// being stored in a file.  The following enum describes which
// compression method (if any) is used to compress a block.
enum CompressionType : char {
  // NOTE: do not change the values of existing entries, as these are
  // part of the persistent format on disk.
  kNoCompression = 0x0, kSnappyCompression = 0x1, kZlibCompression = 0x2,
  kBZip2Compression = 0x3, kLZ4Compression = 0x4, kLZ4HCCompression = 0x5
};

enum CompactionStyle : char {
  kCompactionStyleLevel = 0x0,     // level based compaction style
  kCompactionStyleUniversal = 0x1  // Universal compaction style
};

// Compression options for different compression algorithms like Zlib
struct CompressionOptions {
  int window_bits;
  int level;
  int strategy;
  CompressionOptions() : window_bits(-14), level(-1), strategy(0) {}
  CompressionOptions(int wbits, int lev, int strategy)
      : window_bits(wbits), level(lev), strategy(strategy) {}
};

enum UpdateStatus {    // Return status For inplace update callback
  UPDATE_FAILED   = 0, // Nothing to update
  UPDATED_INPLACE = 1, // Value updated inplace
  UPDATED         = 2, // No inplace update. Merged value set
};

struct Options;

struct ColumnFamilyOptions {
  // -------------------
  // Parameters that affect behavior

  // Comparator used to define the order of keys in the table.
  // Default: a comparator that uses lexicographic byte-wise ordering
  //
  // REQUIRES: The client must ensure that the comparator supplied
  // here has the same name and orders keys *exactly* the same as the
  // comparator provided to previous open calls on the same DB.
  const Comparator* comparator;

  // REQUIRES: The client must provide a merge operator if Merge operation
  // needs to be accessed. Calling Merge on a DB without a merge operator
  // would result in Status::NotSupported. The client must ensure that the
  // merge operator supplied here has the same name and *exactly* the same
  // semantics as the merge operator provided to previous open calls on
  // the same DB. The only exception is reserved for upgrade, where a DB
  // previously without a merge operator is introduced to Merge operation
  // for the first time. It's necessary to specify a merge operator when
  // openning the DB in this case.
  // Default: nullptr
  shared_ptr<MergeOperator> merge_operator;

  // A single CompactionFilter instance to call into during compaction.
  // Allows an application to modify/delete a key-value during background
  // compaction.
  //
  // If the client requires a new compaction filter to be used for different
  // compaction runs, it can specify compaction_filter_factory instead of this
  // option.  The client should specify only one of the two.
  // compaction_filter takes precedence over compaction_filter_factory if
  // client specifies both.
  //
  // If multithreaded compaction is being used, the supplied CompactionFilter
  // instance may be used from different threads concurrently and so should be
  // thread-safe.
  //
  // Default: nullptr
  const CompactionFilter* compaction_filter;

  // This is a factory that provides compaction filter objects which allow
  // an application to modify/delete a key-value during background compaction.
  //
  // A new filter will be created on each compaction run.  If multithreaded
  // compaction is being used, each created CompactionFilter will only be used
  // from a single thread and so does not need to be thread-safe.
  //
  // Default: a factory that doesn't provide any object
  std::shared_ptr<CompactionFilterFactory> compaction_filter_factory;

  // -------------------
  // Parameters that affect performance

  // Amount of data to build up in memory (backed by an unsorted log
  // on disk) before converting to a sorted on-disk file.
  //
  // Larger values increase performance, especially during bulk loads.
  // Up to max_write_buffer_number write buffers may be held in memory
  // at the same time,
  // so you may wish to adjust this parameter to control memory usage.
  // Also, a larger write buffer will result in a longer recovery time
  // the next time the database is opened.
  //
  // Default: 4MB
  size_t write_buffer_size;

  // The maximum number of write buffers that are built up in memory.
  // The default is 2, so that when 1 write buffer is being flushed to
  // storage, new writes can continue to the other write buffer.
  // Default: 2
  int max_write_buffer_number;

  // The minimum number of write buffers that will be merged together
  // before writing to storage.  If set to 1, then
  // all write buffers are fushed to L0 as individual files and this increases
  // read amplification because a get request has to check in all of these
  // files. Also, an in-memory merge may result in writing lesser
  // data to storage if there are duplicate records in each of these
  // individual write buffers.  Default: 1
  int min_write_buffer_number_to_merge;

  // Control over blocks (user data is stored in a set of blocks, and
  // a block is the unit of reading from disk).

  // If non-NULL use the specified cache for blocks.
  // If NULL, rocksdb will automatically create and use an 8MB internal cache.
  // Default: nullptr
  shared_ptr<Cache> block_cache;

  // If non-NULL use the specified cache for compressed blocks.
  // If NULL, rocksdb will not use a compressed block cache.
  // Default: nullptr
  shared_ptr<Cache> block_cache_compressed;

  // Approximate size of user data packed per block.  Note that the
  // block size specified here corresponds to uncompressed data.  The
  // actual size of the unit read from disk may be smaller if
  // compression is enabled.  This parameter can be changed dynamically.
  //
  // Default: 4K
  size_t block_size;

  // Number of keys between restart points for delta encoding of keys.
  // This parameter can be changed dynamically.  Most clients should
  // leave this parameter alone.
  //
  // Default: 16
  int block_restart_interval;

  // Compress blocks using the specified compression algorithm.  This
  // parameter can be changed dynamically.
  //
  // Default: kSnappyCompression, which gives lightweight but fast
  // compression.
  //
  // Typical speeds of kSnappyCompression on an Intel(R) Core(TM)2 2.4GHz:
  //    ~200-500MB/s compression
  //    ~400-800MB/s decompression
  // Note that these speeds are significantly faster than most
  // persistent storage speeds, and therefore it is typically never
  // worth switching to kNoCompression.  Even if the input data is
  // incompressible, the kSnappyCompression implementation will
  // efficiently detect that and will switch to uncompressed mode.
  CompressionType compression;

  // Different levels can have different compression policies. There
  // are cases where most lower levels would like to quick compression
  // algorithm while the higher levels (which have more data) use
  // compression algorithms that have better compression but could
  // be slower. This array, if non nullptr, should have an entry for
  // each level of the database. This array, if non nullptr, overides the
  // value specified in the previous field 'compression'. The caller is
  // reponsible for allocating memory and initializing the values in it
  // before invoking Open(). The caller is responsible for freeing this
  // array and it could be freed anytime after the return from Open().
  // This could have been a std::vector but that makes the equivalent
  // java/C api hard to construct.
  std::vector<CompressionType> compression_per_level;

  // different options for compression algorithms
  CompressionOptions compression_opts;

  // If non-nullptr, use the specified filter policy to reduce disk reads.
  // Many applications will benefit from passing the result of
  // NewBloomFilterPolicy() here.
  //
  // Default: nullptr
  const FilterPolicy* filter_policy;

  // If non-nullptr, use the specified function to determine the
  // prefixes for keys.  These prefixes will be placed in the filter.
  // Depending on the workload, this can reduce the number of read-IOP
  // cost for scans when a prefix is passed via ReadOptions to
  // db.NewIterator().  For prefix filtering to work properly,
  // "prefix_extractor" and "comparator" must be such that the following
  // properties hold:
  //
  // 1) key.starts_with(prefix(key))
  // 2) Compare(prefix(key), key) <= 0.
  // 3) If Compare(k1, k2) <= 0, then Compare(prefix(k1), prefix(k2)) <= 0
  // 4) prefix(prefix(key)) == prefix(key)
  //
  // Default: nullptr
  const SliceTransform* prefix_extractor;

  // If true, place whole keys in the filter (not just prefixes).
  // This must generally be true for gets to be efficient.
  //
  // Default: true
  bool whole_key_filtering;

  // Number of levels for this database
  int num_levels;

  // Number of files to trigger level-0 compaction. A value <0 means that
  // level-0 compaction will not be triggered by number of files at all.
  int level0_file_num_compaction_trigger;

  // Soft limit on number of level-0 files. We start slowing down writes at this
  // point. A value <0 means that no writing slow down will be triggered by
  // number of files in level-0.
  int level0_slowdown_writes_trigger;

  // Maximum number of level-0 files.  We stop writes at this point.
  int level0_stop_writes_trigger;

  // Maximum level to which a new compacted memtable is pushed if it
  // does not create overlap.  We try to push to level 2 to avoid the
  // relatively expensive level 0=>1 compactions and to avoid some
  // expensive manifest file operations.  We do not push all the way to
  // the largest level since that can generate a lot of wasted disk
  // space if the same key space is being repeatedly overwritten.
  int max_mem_compaction_level;

  // Target file size for compaction.
  // target_file_size_base is per-file size for level-1.
  // Target file size for level L can be calculated by
  // target_file_size_base * (target_file_size_multiplier ^ (L-1))
  // For example, if target_file_size_base is 2MB and
  // target_file_size_multiplier is 10, then each file on level-1 will
  // be 2MB, and each file on level 2 will be 20MB,
  // and each file on level-3 will be 200MB.

  // by default target_file_size_base is 2MB.
  int target_file_size_base;
  // by default target_file_size_multiplier is 1, which means
  // by default files in different levels will have similar size.
  int target_file_size_multiplier;

  // Control maximum total data size for a level.
  // max_bytes_for_level_base is the max total for level-1.
  // Maximum number of bytes for level L can be calculated as
  // (max_bytes_for_level_base) * (max_bytes_for_level_multiplier ^ (L-1))
  // For example, if max_bytes_for_level_base is 20MB, and if
  // max_bytes_for_level_multiplier is 10, total data size for level-1
  // will be 20MB, total file size for level-2 will be 200MB,
  // and total file size for level-3 will be 2GB.

  // by default 'max_bytes_for_level_base' is 10MB.
  uint64_t max_bytes_for_level_base;
  // by default 'max_bytes_for_level_base' is 10.
  int max_bytes_for_level_multiplier;

  // Different max-size multipliers for different levels.
  // These are multiplied by max_bytes_for_level_multiplier to arrive
  // at the max-size of each level.
  // Default: 1
  std::vector<int> max_bytes_for_level_multiplier_additional;

  // Maximum number of bytes in all compacted files.  We avoid expanding
  // the lower level file set of a compaction if it would make the
  // total compaction cover more than
  // (expanded_compaction_factor * targetFileSizeLevel()) many bytes.
  int expanded_compaction_factor;

  // Maximum number of bytes in all source files to be compacted in a
  // single compaction run. We avoid picking too many files in the
  // source level so that we do not exceed the total source bytes
  // for compaction to exceed
  // (source_compaction_factor * targetFileSizeLevel()) many bytes.
  // Default:1, i.e. pick maxfilesize amount of data as the source of
  // a compaction.
  int source_compaction_factor;

  // Control maximum bytes of overlaps in grandparent (i.e., level+2) before we
  // stop building a single file in a level->level+1 compaction.
  int max_grandparent_overlap_factor;

  // Disable compaction triggered by seek.
  // With bloomfilter and fast storage, a miss on one level
  // is very cheap if the file handle is cached in table cache
  // (which is true if max_open_files is large).
  bool disable_seek_compaction;

  // Puts are delayed 0-1 ms when any level has a compaction score that exceeds
  // soft_rate_limit. This is ignored when == 0.0.
  // CONSTRAINT: soft_rate_limit <= hard_rate_limit. If this constraint does not
  // hold, RocksDB will set soft_rate_limit = hard_rate_limit
  // Default: 0 (disabled)
  double soft_rate_limit;

  // Puts are delayed 1ms at a time when any level has a compaction score that
  // exceeds hard_rate_limit. This is ignored when <= 1.0.
  // Default: 0 (disabled)
  double hard_rate_limit;

  // Max time a put will be stalled when hard_rate_limit is enforced. If 0, then
  // there is no limit.
  // Default: 1000
  unsigned int rate_limit_delay_max_milliseconds;

  // Disable block cache. If this is set to true,
  // then no block cache should be used, and the block_cache should
  // point to a nullptr object.
  // Default: false
  bool no_block_cache;

  // size of one block in arena memory allocation.
  // If <= 0, a proper value is automatically calculated (usually 1/10 of
  // writer_buffer_size).
  //
  // There are two additonal restriction of the The specified size:
  // (1) size should be in the range of [4096, 2 << 30] and
  // (2) be the multiple of the CPU word (which helps with the memory
  // alignment).
  //
  // We'll automatically check and adjust the size number to make sure it
  // conforms to the restrictions.
  //
  // Default: 0
  size_t arena_block_size;

  // Disable automatic compactions. Manual compactions can still
  // be issued on this column family
  bool disable_auto_compactions;

  // Purge duplicate/deleted keys when a memtable is flushed to storage.
  // Default: true
  bool purge_redundant_kvs_while_flush;

  // This is used to close a block before it reaches the configured
  // 'block_size'. If the percentage of free space in the current block is less
  // than this specified number and adding a new record to the block will
  // exceed the configured block size, then this block will be closed and the
  // new record will be written to the next block.
  // Default is 10.
  int block_size_deviation;

  // The compaction style. Default: kCompactionStyleLevel
  CompactionStyle compaction_style;

  // The options needed to support Universal Style compactions
  CompactionOptionsUniversal compaction_options_universal;

  // Use KeyMayExist API to filter deletes when this is true.
  // If KeyMayExist returns false, i.e. the key definitely does not exist, then
  // the delete is a noop. KeyMayExist only incurs in-memory look up.
  // This optimization avoids writing the delete to storage when appropriate.
  // Default: false
  bool filter_deletes;

  // An iteration->Next() sequentially skips over keys with the same
  // user-key unless this option is set. This number specifies the number
  // of keys (with the same userkey) that will be sequentially
  // skipped before a reseek is issued.
  // Default: 8
  uint64_t max_sequential_skip_in_iterations;

  // This is a factory that provides MemTableRep objects.
  // Default: a factory that provides a skip-list-based implementation of
  // MemTableRep.
  std::shared_ptr<MemTableRepFactory> memtable_factory;

  // This is a factory that provides TableFactory objects.
  // Default: a factory that provides a default implementation of
  // Table and TableBuilder.
  std::shared_ptr<TableFactory> table_factory;

  // This option allows user to to collect their own interested statistics of
  // the tables.
  // Default: emtpy vector -- no user-defined statistics collection will be
  // performed.
  typedef std::vector<std::shared_ptr<TablePropertiesCollector>>
      TablePropertiesCollectors;
  TablePropertiesCollectors table_properties_collectors;

  // Allows thread-safe inplace updates.
  // If inplace_callback function is not set,
  //   Put(key, new_value) will update inplace the existing_value iff
  //   * key exists in current memtable
  //   * new sizeof(new_value) <= sizeof(existing_value)
  //   * existing_value for that key is a put i.e. kTypeValue
  // If inplace_callback function is set, check doc for inplace_callback.
  // Default: false.
  bool inplace_update_support;

  // Number of locks used for inplace update
  // Default: 10000, if inplace_update_support = true, else 0.
  size_t inplace_update_num_locks;

  // existing_value - pointer to previous value (from both memtable and sst).
  //                  nullptr if key doesn't exist
  // existing_value_size - pointer to size of existing_value).
  //                       nullptr if key doesn't exist
  // delta_value - Delta value to be merged with the existing_value.
  //               Stored in transaction logs.
  // merged_value - Set when delta is applied on the previous value.

  // Applicable only when inplace_update_support is true,
  // this callback function is called at the time of updating the memtable
  // as part of a Put operation, lets say Put(key, delta_value). It allows the
  // 'delta_value' specified as part of the Put operation to be merged with
  // an 'existing_value' of the key in the database.

  // If the merged value is smaller in size that the 'existing_value',
  // then this function can update the 'existing_value' buffer inplace and
  // the corresponding 'existing_value'_size pointer, if it wishes to.
  // The callback should return UpdateStatus::UPDATED_INPLACE.
  // In this case. (In this case, the snapshot-semantics of the rocksdb
  // Iterator is not atomic anymore).

  // If the merged value is larger in size than the 'existing_value' or the
  // application does not wish to modify the 'existing_value' buffer inplace,
  // then the merged value should be returned via *merge_value. It is set by
  // merging the 'existing_value' and the Put 'delta_value'. The callback should
  // return UpdateStatus::UPDATED in this case. This merged value will be added
  // to the memtable.

  // If merging fails or the application does not wish to take any action,
  // then the callback should return UpdateStatus::UPDATE_FAILED.

  // Please remember that the original call from the application is Put(key,
  // delta_value). So the transaction log (if enabled) will still contain (key,
  // delta_value). The 'merged_value' is not stored in the transaction log.
  // Hence the inplace_callback function should be consistent across db reopens.

  // Default: nullptr
  UpdateStatus (*inplace_callback)(char* existing_value,
                                   uint32_t* existing_value_size,
                                   Slice delta_value,
                                   std::string* merged_value);

  // if prefix_extractor is set and bloom_bits is not 0, create prefix bloom
  // for memtable
  uint32_t memtable_prefix_bloom_bits;

  // number of hash probes per key
  uint32_t memtable_prefix_bloom_probes;

  // Maximum number of successive merge operations on a key in the memtable.
  //
  // When a merge operation is added to the memtable and the maximum number of
  // successive merges is reached, the value of the key will be calculated and
  // inserted into the memtable instead of the merge operation. This will
  // ensure that there are never more than max_successive_merges merge
  // operations in the memtable.
  //
  // Default: 0 (disabled)
  size_t max_successive_merges;

  // Create ColumnFamilyOptions with default values for all fields
  ColumnFamilyOptions();
  // Create ColumnFamilyOptions from Options
  explicit ColumnFamilyOptions(const Options& options);

  void Dump(Logger* log) const;
};

struct DBOptions {
  // If true, the database will be created if it is missing.
  // Default: false
  bool create_if_missing;

  // If true, an error is raised if the database already exists.
  // Default: false
  bool error_if_exists;

  // If true, the implementation will do aggressive checking of the
  // data it is processing and will stop early if it detects any
  // errors.  This may have unforeseen ramifications: for example, a
  // corruption of one DB entry may cause a large number of entries to
  // become unreadable or for the entire DB to become unopenable.
  // If any of the  writes to the database fails (Put, Delete, Merge, Write),
  // the database will switch to read-only mode and fail all other
  // Write operations.
  // Default: false
  bool paranoid_checks;

  // Use the specified object to interact with the environment,
  // e.g. to read/write files, schedule background work, etc.
  // Default: Env::Default()
  Env* env;

  // Any internal progress/error information generated by the db will
  // be written to info_log if it is non-nullptr, or to a file stored
  // in the same directory as the DB contents if info_log is nullptr.
  // Default: nullptr
  shared_ptr<Logger> info_log;

  // Number of open files that can be used by the DB.  You may need to
  // increase this if your database has a large working set. Value -1 means
  // files opened are always kept open. You can estimate number of files based
  // on target_file_size_base and target_file_size_multiplier for level-based
  // compaction. For universal-style compaction, you can usually set it to -1.
  // Default: 1000
  int max_open_files;

  // If non-null, then we should collect metrics about database operations
  // Statistics objects should not be shared between DB instances as
  // it does not use any locks to prevent concurrent updates.
  shared_ptr<Statistics> statistics;

  // If true, then the contents of data files are not synced
  // to stable storage. Their contents remain in the OS buffers till the
  // OS decides to flush them. This option is good for bulk-loading
  // of data. Once the bulk-loading is complete, please issue a
  // sync to the OS to flush all dirty buffesrs to stable storage.
  // Default: false
  bool disableDataSync;

  // If true, then every store to stable storage will issue a fsync.
  // If false, then every store to stable storage will issue a fdatasync.
  // This parameter should be set to true while storing data to
  // filesystem like ext3 that can lose files after a reboot.
  // Default: false
  bool use_fsync;

  // This number controls how often a new scribe log about
  // db deploy stats is written out.
  // -1 indicates no logging at all.
  // Default value is 1800 (half an hour).
  int db_stats_log_interval;

  // This specifies the info LOG dir.
  // If it is empty, the log files will be in the same dir as data.
  // If it is non empty, the log files will be in the specified dir,
  // and the db data dir's absolute path will be used as the log file
  // name's prefix.
  std::string db_log_dir;

  // This specifies the absolute dir path for write-ahead logs (WAL).
  // If it is empty, the log files will be in the same dir as data,
  //   dbname is used as the data dir by default
  // If it is non empty, the log files will be in kept the specified dir.
  // When destroying the db,
  //   all log files in wal_dir and the dir itself is deleted
  std::string wal_dir;

  // The periodicity when obsolete files get deleted. The default
  // value is 6 hours. The files that get out of scope by compaction
  // process will still get automatically delete on every compaction,
  // regardless of this setting
  uint64_t delete_obsolete_files_period_micros;

  // Maximum number of concurrent background compaction jobs, submitted to
  // the default LOW priority thread pool.
  // If you're increasing this, also consider increasing number of threads in
  // LOW priority thread pool. For more information, see
  // Env::SetBackgroundThreads
  // Default: 1
  int max_background_compactions;

  // Maximum number of concurrent background memtable flush jobs, submitted to
  // the HIGH priority thread pool.
  //
  // By default, all background jobs (major compaction and memtable flush) go
  // to the LOW priority pool. If this option is set to a positive number,
  // memtable flush jobs will be submitted to the HIGH priority pool.
  // It is important when the same Env is shared by multiple db instances.
  // Without a separate pool, long running major compaction jobs could
  // potentially block memtable flush jobs of other db instances, leading to
  // unnecessary Put stalls.
  //
  // If you're increasing this, also consider increasing number of threads in
  // HIGH priority thread pool. For more information, see
  // Env::SetBackgroundThreads
  // Default: 1
  int max_background_flushes;

  // Specify the maximal size of the info log file. If the log file
  // is larger than `max_log_file_size`, a new info log file will
  // be created.
  // If max_log_file_size == 0, all logs will be written to one
  // log file.
  size_t max_log_file_size;

  // Time for the info log file to roll (in seconds).
  // If specified with non-zero value, log file will be rolled
  // if it has been active longer than `log_file_time_to_roll`.
  // Default: 0 (disabled)
  size_t log_file_time_to_roll;

  // Maximal info log files to be kept.
  // Default: 1000
  size_t keep_log_file_num;

  // manifest file is rolled over on reaching this limit.
  // The older manifest file be deleted.
  // The default value is MAX_INT so that roll-over does not take place.
  uint64_t max_manifest_file_size;

  // Number of shards used for table cache.
  int table_cache_numshardbits;

  // During data eviction of table's LRU cache, it would be inefficient
  // to strictly follow LRU because this piece of memory will not really
  // be released unless its refcount falls to zero. Instead, make two
  // passes: the first pass will release items with refcount = 1,
  // and if not enough space releases after scanning the number of
  // elements specified by this parameter, we will remove items in LRU
  // order.
  int table_cache_remove_scan_count_limit;

  // The following two fields affect how archived logs will be deleted.
  // 1. If both set to 0, logs will be deleted asap and will not get into
  //    the archive.
  // 2. If WAL_ttl_seconds is 0 and WAL_size_limit_MB is not 0,
  //    WAL files will be checked every 10 min and if total size is greater
  //    then WAL_size_limit_MB, they will be deleted starting with the
  //    earliest until size_limit is met. All empty files will be deleted.
  // 3. If WAL_ttl_seconds is not 0 and WAL_size_limit_MB is 0, then
  //    WAL files will be checked every WAL_ttl_secondsi / 2 and those that
  //    are older than WAL_ttl_seconds will be deleted.
  // 4. If both are not 0, WAL files will be checked every 10 min and both
  //    checks will be performed with ttl being first.
  uint64_t WAL_ttl_seconds;
  uint64_t WAL_size_limit_MB;

  // Number of bytes to preallocate (via fallocate) the manifest
  // files.  Default is 4mb, which is reasonable to reduce random IO
  // as well as prevent overallocation for mounts that preallocate
  // large amounts of data (such as xfs's allocsize option).
  size_t manifest_preallocation_size;

  // Data being read from file storage may be buffered in the OS
  // Default: true
  bool allow_os_buffer;

  // Allow the OS to mmap file for reading sst tables. Default: false
  bool allow_mmap_reads;

  // Allow the OS to mmap file for writing. Default: true
  bool allow_mmap_writes;

  // Disable child process inherit open files. Default: true
  bool is_fd_close_on_exec;

  // Skip log corruption error on recovery (If client is ok with
  // losing most recent changes)
  // Default: false
  bool skip_log_error_on_recovery;

  // if not zero, dump rocksdb.stats to LOG every stats_dump_period_sec
  // Default: 3600 (1 hour)
  unsigned int stats_dump_period_sec;

  // If set true, will hint the underlying file system that the file
  // access pattern is random, when a sst file is opened.
  // Default: true
  bool advise_random_on_open;

  // Specify the file access pattern once a compaction is started.
  // It will be applied to all input files of a compaction.
  // Default: NORMAL
  enum {
    NONE,
    NORMAL,
    SEQUENTIAL,
    WILLNEED
  } access_hint_on_compaction_start;

  // Use adaptive mutex, which spins in the user space before resorting
  // to kernel. This could reduce context switch when the mutex is not
  // heavily contended. However, if the mutex is hot, we could end up
  // wasting spin time.
  // Default: false
  bool use_adaptive_mutex;

  // Allows OS to incrementally sync files to disk while they are being
  // written, asynchronously, in the background.
  // Issue one request for every bytes_per_sync written. 0 turns it off.
  // Default: 0
  uint64_t bytes_per_sync;

  // Create DBOptions with default values for all fields
  DBOptions();
  // Create DBOptions from Options
  explicit DBOptions(const Options& options);

  void Dump(Logger* log) const;
};

// Options to control the behavior of a database (passed to DB::Open)
struct Options : public DBOptions, public ColumnFamilyOptions {
  // Create an Options object with default values for all fields.
  Options() :
    DBOptions(),
    ColumnFamilyOptions() {}

  Options(const DBOptions& db_options,
          const ColumnFamilyOptions& column_family_options)
      : DBOptions(db_options), ColumnFamilyOptions(column_family_options) {}

  void Dump(Logger* log) const;

  // Set appropriate parameters for bulk loading.
  // The reason that this is a function that returns "this" instead of a
  // constructor is to enable chaining of multiple similar calls in the future.
  //
<<<<<<< HEAD
  // All data will be in level 0 without any automatic compaction.
  // It's recommended to manually call CompactRange(NULL, NULL) before reading
  // from the database, because otherwise the read can be very slow.
  Options* PrepareForBulkLoad();
=======
  // Default: 0 (disabled)
  size_t max_successive_merges;

  // Allow RocksDB to use thread local storage to optimize performance.
  // Default: true
  bool allow_thread_local;
>>>>>>> 5142b370
};

//
// An application can issue a read request (via Get/Iterators) and specify
// if that read should process data that ALREADY resides on a specified cache
// level. For example, if an application specifies kBlockCacheTier then the
// Get call will process data that is already processed in the memtable or
// the block cache. It will not page in data from the OS cache or data that
// resides in storage.
enum ReadTier {
  kReadAllTier = 0x0,    // data in memtable, block cache, OS cache or storage
  kBlockCacheTier = 0x1  // data in memtable or block cache
};

// Options that control read operations
struct ReadOptions {
  // If true, all data read from underlying storage will be
  // verified against corresponding checksums.
  // Default: true
  bool verify_checksums;

  // Should the "data block"/"index block"/"filter block" read for this
  // iteration be cached in memory?
  // Callers may wish to set this field to false for bulk scans.
  // Default: true
  bool fill_cache;

  // If this option is set and memtable implementation allows, Seek
  // might only return keys with the same prefix as the seek-key
  bool prefix_seek;

  // If "snapshot" is non-nullptr, read as of the supplied snapshot
  // (which must belong to the DB that is being read and which must
  // not have been released).  If "snapshot" is nullptr, use an impliicit
  // snapshot of the state at the beginning of this read operation.
  // Default: nullptr
  const Snapshot* snapshot;

  // If "prefix" is non-nullptr, and ReadOptions is being passed to
  // db.NewIterator, only return results when the key begins with this
  // prefix.  This field is ignored by other calls (e.g., Get).
  // Options.prefix_extractor must also be set, and
  // prefix_extractor.InRange(prefix) must be true.  The iterator
  // returned by NewIterator when this option is set will behave just
  // as if the underlying store did not contain any non-matching keys,
  // with two exceptions.  Seek() only accepts keys starting with the
  // prefix, and SeekToLast() is not supported.  prefix filter with this
  // option will sometimes reduce the number of read IOPs.
  // Default: nullptr
  const Slice* prefix;

  // Specify if this read request should process data that ALREADY
  // resides on a particular cache. If the required data is not
  // found at the specified cache, then Status::Incomplete is returned.
  // Default: kReadAllTier
  ReadTier read_tier;

  // Specify to create a tailing iterator -- a special iterator that has a
  // view of the complete database (i.e. it can also be used to read newly
  // added data) and is optimized for sequential reads. It will return records
  // that were inserted into the database after the creation of the iterator.
  // Default: false
  bool tailing;

  ReadOptions()
      : verify_checksums(true),
        fill_cache(true),
        prefix_seek(false),
        snapshot(nullptr),
        prefix(nullptr),
        read_tier(kReadAllTier),
        tailing(false) {}
  ReadOptions(bool cksum, bool cache)
      : verify_checksums(cksum),
        fill_cache(cache),
        prefix_seek(false),
        snapshot(nullptr),
        prefix(nullptr),
        read_tier(kReadAllTier),
        tailing(false) {}
};

// Options that control write operations
struct WriteOptions {
  // If true, the write will be flushed from the operating system
  // buffer cache (by calling WritableFile::Sync()) before the write
  // is considered complete.  If this flag is true, writes will be
  // slower.
  //
  // If this flag is false, and the machine crashes, some recent
  // writes may be lost.  Note that if it is just the process that
  // crashes (i.e., the machine does not reboot), no writes will be
  // lost even if sync==false.
  //
  // In other words, a DB write with sync==false has similar
  // crash semantics as the "write()" system call.  A DB write
  // with sync==true has similar crash semantics to a "write()"
  // system call followed by "fdatasync()".
  //
  // Default: false
  bool sync;

  // If true, writes will not first go to the write ahead log,
  // and the write may got lost after a crash.
  bool disableWAL;

  WriteOptions() : sync(false), disableWAL(false) {}
};

// Options that control flush operations
struct FlushOptions {
  // If true, the flush will wait until the flush is done.
  // Default: true
  bool wait;

  FlushOptions() : wait(true) {}
};

}  // namespace rocksdb

#endif  // STORAGE_ROCKSDB_INCLUDE_OPTIONS_H_<|MERGE_RESOLUTION|>--- conflicted
+++ resolved
@@ -717,6 +717,10 @@
   // Default: 0
   uint64_t bytes_per_sync;
 
+  // Allow RocksDB to use thread local storage to optimize performance.
+  // Default: true
+  bool allow_thread_local;
+
   // Create DBOptions with default values for all fields
   DBOptions();
   // Create DBOptions from Options
@@ -742,19 +746,10 @@
   // The reason that this is a function that returns "this" instead of a
   // constructor is to enable chaining of multiple similar calls in the future.
   //
-<<<<<<< HEAD
   // All data will be in level 0 without any automatic compaction.
   // It's recommended to manually call CompactRange(NULL, NULL) before reading
   // from the database, because otherwise the read can be very slow.
   Options* PrepareForBulkLoad();
-=======
-  // Default: 0 (disabled)
-  size_t max_successive_merges;
-
-  // Allow RocksDB to use thread local storage to optimize performance.
-  // Default: true
-  bool allow_thread_local;
->>>>>>> 5142b370
 };
 
 //
